#!/usr/bin/python
# -*- coding: utf-8 -*-
from setuptools import setup

try:
    from pypandoc import convert
    read_md = lambda f: convert(f, 'rst')
except ImportError:
    print("warning: pypandoc module not found, could not convert Markdown to RST")
    read_md = lambda f: open(f, 'r').read()

setup(
    name='thehive4py',
    version='1.2.1',
    description='Python API client for TheHive.',
    long_description=read_md('README.md'),
    author='TheHive-Project',
    author_email='support@thehive-project.org',
    maintainer='TheHive-Project',
    url='https://github.com/CERT-BDF/Thehive4py',
    license='AGPL-V3',
    packages=['thehive4py'],
    classifiers=[
        'Development Status :: 4 - Beta',
        'Intended Audience :: Developers',
        'Intended Audience :: Information Technology',
        'Intended Audience :: Science/Research',
        'License :: OSI Approved :: GNU Affero General Public License v3 or later (AGPLv3+)',
        'Natural Language :: English',
        'Operating System :: OS Independent',
        'Programming Language :: Python',
        'Topic :: Security',
        'Topic :: Software Development :: Libraries :: Python Modules'
    ],
    include_package_data=True,
<<<<<<< HEAD
    install_requires=[
        'requests',
        'python-magic'
    ]
=======
    install_requires=['future', 'requests', 'python-magic']
>>>>>>> 15bdbe3c
)<|MERGE_RESOLUTION|>--- conflicted
+++ resolved
@@ -33,12 +33,5 @@
         'Topic :: Software Development :: Libraries :: Python Modules'
     ],
     include_package_data=True,
-<<<<<<< HEAD
-    install_requires=[
-        'requests',
-        'python-magic'
-    ]
-=======
     install_requires=['future', 'requests', 'python-magic']
->>>>>>> 15bdbe3c
 )