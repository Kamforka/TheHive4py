--- conflicted
+++ resolved
@@ -59,191 +59,11 @@
         }
 
         try:
-<<<<<<< HEAD
-            return requests.post(req, params=params, json=data, proxies=self.proxies, auth=self.auth, verify=self.cert)
-        except requests.exceptions.RequestException as e:
-            raise TheHiveException("Error: {}".format(e))
-
-    def do_patch(self, api_url, **attributes):
-        return requests.patch(self.url + api_url, headers={'Content-Type': 'application/json'}, json=attributes,
-                              proxies=self.proxies, auth=self.auth, verify=self.cert)
-
-    def create_case(self, case):
-
-        """
-        :param case: The case details
-        :type case: Case defined in models.py
-        :return: TheHive case
-        :rtype: json
-        """
-
-        req = self.url + "/api/case"
-        data = case.jsonify()
-        try:
-            return requests.post(req, headers={'Content-Type': 'application/json'}, data=data, proxies=self.proxies, auth=self.auth, verify=self.cert)
-        except requests.exceptions.RequestException as e:
-            raise CaseException("Case create error: {}".format(e))
-
-    def update_case(self, case, fields=[]):
-        """
-        Update a case.
-        :param case: The case to update. The case's `id` determines which case to update.
-        :param fields: Optional parameter, an array of fields names, the ones we want to update
-        :return:
-        """
-        req = self.url + "/api/case/{}".format(case.id)
-
-        # Choose which attributes to send
-        update_keys = [
-            'title', 'description', 'severity', 'startDate', 'owner', 'flag', 'tlp', 'tags', 'status', 'resolutionStatus',
-            'impactStatus', 'summary', 'endDate', 'metrics', 'customFields'
-        ]
-        data = {k: v for k, v in case.__dict__.items() if (len(fields) > 0 and k in fields) or (len(fields) == 0 and k in update_keys)}
-        try:
-            return requests.patch(req, headers={'Content-Type': 'application/json'}, json=data, proxies=self.proxies, auth=self.auth, verify=self.cert)
-        except requests.exceptions.RequestException:
-            raise CaseException("Case update error: {}".format(e))
-
-    def create_case_task(self, case_id, case_task):
-
-        """
-        :param case_id: Case identifier
-        :param case_task: TheHive task
-        :type case_task: CaseTask defined in models.py
-        :return: TheHive task
-        :rtype: json
-
-        """
-
-        req = self.url + "/api/case/{}/task".format(case_id)
-        data = case_task.jsonify()
-
-        try:
-            return requests.post(req, headers={'Content-Type': 'application/json'}, data=data, proxies=self.proxies, auth=self.auth, verify=self.cert)
-        except requests.exceptions.RequestException as e:
-            raise CaseTaskException("Case task create error: {}".format(e))
-
-    def update_case_task(self, task):
-        """
-        :Updates TheHive Task
-        :param case: The task to update. The task's `id` determines which Task to update.
-        :return:
-        """
-        req = self.url + "/api/case/task/{}".format(task.id)
-
-        # Choose which attributes to send
-        update_keys = [
-            'title', 'description', 'status', 'order', 'user', 'owner', 'flag', 'endDate'
-        ]
-
-        data = {k: v for k, v in task.__dict__.items() if k in update_keys}
-
-        try:
-            return requests.patch(req, headers={'Content-Type': 'application/json'}, json=data,
-                                  proxies=self.proxies, auth=self.auth, verify=self.cert)
-        except requests.exceptions.RequestException as e:
-            raise CaseTaskException("Case task update error: {}".format(e))
-
-    def create_task_log(self, task_id, case_task_log):
-
-        """
-        :param task_id: Task identifier
-        :param case_task_log: TheHive log
-        :type case_task_log: CaseTaskLog defined in models.py
-        :return: TheHive log
-        :rtype: json
-        """
-
-        req = self.url + "/api/case/task/{}/log".format(task_id)
-        data = {'_json': json.dumps({"message":case_task_log.message})}
-
-        if case_task_log.file:
-            f = {'attachment': (os.path.basename(case_task_log.file), open(case_task_log.file, 'rb'), magic.Magic(mime=True).from_file(case_task_log.file))}
-            try:
-                return requests.post(req, data=data,files=f, proxies=self.proxies, auth=self.auth, verify=self.cert)
-            except requests.exceptions.RequestException as e:
-                raise CaseTaskException("Case task log create error: {}".format(e))
-        else:
-            try:
-                return requests.post(req, headers={'Content-Type': 'application/json'}, data=json.dumps({'message':case_task_log.message}), proxies=self.proxies, auth=self.auth, verify=self.cert)
-            except requests.exceptions.RequestException as e:
-                raise CaseTaskException("Case task log create error: {}".format(e))
-
-    def create_case_observable(self, case_id, case_observable):
-
-        """
-        :param case_id: Case identifier
-        :param case_observable: TheHive observable
-        :type case_observable: CaseObservable defined in models.py
-        :return: TheHive observable
-        :rtype: json
-        """
-
-        req = self.url + "/api/case/{}/artifact".format(case_id)
-
-        if case_observable.dataType == 'file':
-            try:
-                mesg = json.dumps({ "dataType": case_observable.dataType,
-                    "message": case_observable.message,
-                    "tlp": case_observable.tlp,
-                    "tags": case_observable.tags,
-                    "ioc": case_observable.ioc
-                    })
-                data = {"_json": mesg}
-                return requests.post(req, data=data, files=case_observable.data[0], proxies=self.proxies, auth=self.auth, verify=self.cert)
-            except requests.exceptions.RequestException as e:
-                raise CaseObservableException("Case observable create error: {}".format(e))
-        else:
-            try:
-                return requests.post(req, headers={'Content-Type': 'application/json'}, data=case_observable.jsonify(), proxies=self.proxies, auth=self.auth, verify=self.cert)
-            except requests.exceptions.RequestException as e:
-                raise CaseObservableException("Case observable create error: {}".format(e))
-
-    def get_case(self, case_id):
-        """
-            :param case_id: Case identifier
-            :return: TheHive case
-            :rtype: json
-        """
-        req = self.url + "/api/case/{}".format(case_id)
-
-        try:
-            return requests.get(req, proxies=self.proxies, auth=self.auth, verify=self.cert)
-        except requests.exceptions.RequestException as e:
-            raise CaseException("Case fetch error: {}".format(e))
-
-    def find_cases(self, **attributes):
-        return self.__find_rows("/api/case/_search", **attributes)
-
-    def find_first(self, **attributes):
-        """
-            :return: first case of result set given by query
-            :rtype: dict
-        """
-        return self.find_cases(**attributes).json()[0]
-
-    def get_case_observables(self, case_id, **attributes):
-
-        """
-        :param case_id: Case identifier
-        :return: list of observables
-        ;rtype: json
-        """
-
-        req = self.url + "/api/case/artifact/_search"
-
-        # Add range and sort parameters
-        params = {
-            "range": attributes.get("range", "all"),
-            "sort": attributes.get("sort", [])
-        }
-=======
             response = requests.get('{}{}'.format(self.__base_url, endpoint),
                                     headers=headers,
                                     params=params,
                                     proxies=self.__proxies,
                                     verify=self.__verify_cert)
->>>>>>> bd3f5523
 
             response.raise_for_status()
             return response
