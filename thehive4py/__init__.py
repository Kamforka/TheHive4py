<<<<<<< HEAD
__version__ = "2.0.0b3"

=======
>>>>>>> 0220479a
from thehive4py.client import TheHiveApi<|MERGE_RESOLUTION|>--- conflicted
+++ resolved
@@ -1,6 +1 @@
-<<<<<<< HEAD
-__version__ = "2.0.0b3"
-
-=======
->>>>>>> 0220479a
 from thehive4py.client import TheHiveApi