<div>
  <p align="center">
    <img src="https://thehive-project.org/img/logo.png" width="700"/>  
  </p>
</div>
<div>
  <p align="center">
    <a href="https://chat.thehive-project.org" target"_blank">
      <img src="https://img.shields.io/discord/779945042039144498" alt="Discord">
    </a>
    <a href="./LICENSE" target"_blank">
      <img src="https://img.shields.io/github/license/TheHive-Project/TheHive4py" alt="License">
    </a>
    <a href="https://pypi.org/project/thehive4py" target"_blank">
      <img src="https://img.shields.io/pypi/dm/thehive4py" alt="Pypi page">
    </a>
    <a href="https://github.com/TheHive-Project/TheHive4py/actions/workflows/ci.yml" target"_blank">
      <img src="https://github.com/TheHive-Project/TheHive4py/actions/workflows/ci.yml/badge.svg" alt="ci action badge">
    </a>
  </p>
</div>


# thehive4py

    IMPORTANT: The library is still under development and is in beta phase. Use it with caution and expect breaking changes before the first stable release!

Rebooted version of thehive4py for TheHive5! Stay tuned, more to come!

## Development

<<<<<<< HEAD
You can setup a venv (see the [official docs for this](https://docs.python.org/3/tutorial/venv.html)):
=======

### Setting up a virtual environment (optional)

You can setup a venv (see the [official docs for this](https://docs.python.org/3/tutorial/venv.html):
>>>>>>> 0220479a

```
# Create and activate venv
python3 -m venv <path_of_venv>
source <path_of_venv>/bin/activate
```

### Install the package for development 

To install the package with the dev dependencies one can run:

```
pip install -e '.[dev]'
```

### Run CI checks before pushing changes

To check the integrity of changes made one can run:

```
python scripts/ci.py 
```

or to execute the checks automatically just install the pre-commit hooks come with the repo:

```
pre-commit install
```

### Run CD commands to build and publish

To build the package one can run:

```
python scripts/cd.py build
```<|MERGE_RESOLUTION|>--- conflicted
+++ resolved
@@ -29,14 +29,9 @@
 
 ## Development
 
-<<<<<<< HEAD
-You can setup a venv (see the [official docs for this](https://docs.python.org/3/tutorial/venv.html)):
-=======
-
 ### Setting up a virtual environment (optional)
 
 You can setup a venv (see the [official docs for this](https://docs.python.org/3/tutorial/venv.html):
->>>>>>> 0220479a
 
 ```
 # Create and activate venv
